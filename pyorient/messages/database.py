--- conflicted
+++ resolved
@@ -11,11 +11,7 @@
     DB_DROP_OP, DB_RELOAD_OP, DB_SIZE_OP, DB_LIST_OP, STORAGE_TYPES, FIELD_LONG
 from ..utils import need_connected, need_db_opened
 from ..serialization import OrientRecord, ORecordDecoder
-<<<<<<< HEAD
-from ..types import OrientNodeList
-=======
 from .cluster import Information
->>>>>>> 413cc0d7
 
 #
 # DB OPEN
@@ -138,14 +134,6 @@
         self._append( FIELD_STRING )  # Orient release
 
         response = super( DbOpenMessage, self ).fetch_response(True)
-        #
-        # This is not in CSV.... this is in Binary
-        # self._orientSocket.node_listeners = OrientNodeList(
-        #     ORecordDecoder( response[0] )
-        # )
-
-        # with open('binary.log', 'ba+') as f:
-        #     f.write(response[0])
 
         # set database opened
         self._orientSocket.db_opened = self._db_name
@@ -185,7 +173,7 @@
         return self
 
     def set_serialization_type(self, serialization_type):
-        #TODO Implement version 22 of the protocol
+        # TODO Implement version 22 of the protocol
         if serialization_type == SERIALIZATION_SERIAL_BIN:
             raise NotImplementedError
 
